--- conflicted
+++ resolved
@@ -54,48 +54,6 @@
         | DeclaredType (ent, _) -> DeclaredType(ent, newGen)
         | t -> t
 
-<<<<<<< HEAD
-type ValueDeclarationInfo =
-    { Name: string
-      EnclosingEntity: FSharpEntity option
-      IsPublic: bool
-      IsMutable: bool
-      IsEntryPoint: bool
-      HasSpread: bool
-      Range: SourceLocation option }
-
-type ClassImplicitConstructorInfo =
-    { Name: string
-      Entity: FSharpEntity
-      EntityName: string
-      IsEntityPublic: bool
-      IsConstructorPublic: bool
-      HasSpread: bool
-      Base: Expr option
-      Arguments: Ident list
-      BoundConstructorThis: Ident
-      Body: Expr }
-
-type UnionConstructorInfo =
-    { Entity: FSharpEntity
-      EntityName: string
-      IsPublic: bool }
-
-type CompilerGeneratedConstructorInfo =
-    { Entity: FSharpEntity
-      EntityName: string
-      IsPublic: bool }
-
-type ConstructorKind =
-    | ClassImplicitConstructor of ClassImplicitConstructorInfo
-    | UnionConstructor of UnionConstructorInfo
-    | CompilerGeneratedConstructor of CompilerGeneratedConstructorInfo
-
-type AttachedMemberDeclarationInfo =
-    { Name: string
-      Kind: ObjectMemberKind
-      EntityName: string }
-=======
 type MemberInfo(name, ?declaringEntity, ?hasSpread, ?isValue, ?range) =
     member _.Name: string = name
     member _.IsValue = defaultArg isValue false
@@ -148,7 +106,6 @@
         ClassImplicitConstructorInfo(entity, constructorName, entityName, arguments, boundThis,
             body, baseCall, ?hasSpread=hasSpread, ?isConstructorPublic=isConstructorPublic,
             ?isEntityPublic=isEntityPublic, ?range=range)
->>>>>>> 2a543913
 
 type Declaration =
     | ActionDeclaration of Expr
@@ -179,15 +136,6 @@
       IsMutable: bool
       Range: SourceLocation option }
     member x.IsCompilerGenerated =
-<<<<<<< HEAD
-        match x.Kind with CompilerGenerated -> true | _ -> false
-    member x.IsBaseValue =
-        match x.Kind with BaseValueIdent -> true | _ -> false
-    member x.IsThisArgDeclaration =
-        match x.Kind with ThisArgIdentDeclaration -> true | _ -> false
-    member this.DisplayName =
-        this.Range
-=======
         match x.Kind with
         | CompilerGenerated -> true
         | _ -> false
@@ -204,9 +152,9 @@
 
     member x.DisplayName =
         x.Range
->>>>>>> 2a543913
         |> Option.bind (fun r -> r.identifierName)
         |> Option.defaultValue this.Name
+
     interface SimpleAst.Ident with
         member this.CompiledName = this.Name
         member this.DisplayName = this.DisplayName

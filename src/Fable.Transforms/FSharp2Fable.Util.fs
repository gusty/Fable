namespace Fable.Transforms.FSharp2Fable

open System
open System.Collections.Generic
open FSharp.Compiler
open FSharp.Compiler.SourceCodeServices
open Fable
open Fable.Core
open Fable.AST
open Fable.Transforms

type Context =
    { Scope: (FSharpMemberOrFunctionOrValue * Fable.Ident * Fable.Expr option) list
      ScopeInlineValues: (FSharpMemberOrFunctionOrValue * FSharpExpr) list
      GenericArgs: Map<string, Fable.Type>
      EnclosingMember: FSharpMemberOrFunctionOrValue option
      EnclosingEntity: FSharpEntity option
      InlinedFunction: FSharpMemberOrFunctionOrValue option
      CaughtException: Fable.Ident option
      BoundConstructorThis: Fable.Ident option
      BoundMemberThis: Fable.Ident option
      InlinePath: Log.InlinePath list
<<<<<<< HEAD
      CaptureBaseConsCall: (FSharpEntity * (Fable.Expr * Fable.Expr -> unit)) option
      Witnesses: FSharpExpr list
=======
      CaptureBaseConsCall: (FSharpEntity * (Fable.Expr -> unit)) option
>>>>>>> 2a543913
    }
    static member Create(enclosingEntity) =
        { Scope = []
          ScopeInlineValues = []
          GenericArgs = Map.empty
          EnclosingMember = None
          EnclosingEntity = enclosingEntity
          InlinedFunction = None
          CaughtException = None
          BoundConstructorThis = None
          BoundMemberThis = None
          InlinePath = []
          CaptureBaseConsCall = None
          Witnesses = []
        }

type IFableCompiler =
    inherit ICompiler
    abstract Transform: Context * FSharpExpr -> Fable.Expr
    abstract TryReplace: Context * SourceLocation option * Fable.Type *
        info: Fable.ReplaceCallInfo * thisArg: Fable.Expr option * args: Fable.Expr list -> Fable.Expr option
    abstract InjectArgument: Context * SourceLocation option *
        genArgs: ((string * Fable.Type) list) * FSharpParameter -> Fable.Expr
    abstract GetInlineExpr: FSharpMemberOrFunctionOrValue -> InlineExpr
    abstract TryGetImplementationFile: filename: string -> FSharpImplementationFileContents option
    abstract AddUsedVarName: string * ?isRoot: bool -> unit
    abstract IsUsedVarName: string -> bool
    abstract AddInlineDependency: string -> unit

module Helpers =
    let rec nonAbbreviatedType (t: FSharpType) =
        let isSameType (t1: FSharpType) (t2: FSharpType) =
            t1.HasTypeDefinition && t2.HasTypeDefinition && (t1.TypeDefinition = t2.TypeDefinition)
        if t.IsAbbreviation && not (isSameType t t.AbbreviatedType) then
            nonAbbreviatedType t.AbbreviatedType
        // TODO!!! Do we still need to make a special check for units of measure
        // or can we just hardcode the names? We may need to do it anyway to fix #1962
        elif t.HasTypeDefinition then
            let abbr = t.AbbreviatedType
            // .IsAbbreviation doesn't eval to true for generic numbers
            // See https://github.com/Microsoft/visualfsharp/issues/5992
            if t.GenericArguments.Count = abbr.GenericArguments.Count then t
            else abbr
        else t

    // TODO: Report bug in FCS repo, when ent.IsNamespace, FullName doesn't work.
    let getEntityFullName (ent: FSharpEntity) =
        if ent.IsNamespace
        then match ent.Namespace with Some ns -> ns + "." + ent.CompiledName | None -> ent.CompiledName
        else defaultArg ent.TryFullName ent.CompiledName

    let getGenericArguments (t: FSharpType) =
        // Accessing .GenericArguments for a generic parameter will fail
        if t.IsGenericParameter
        then [||] :> IList<_>
        else (nonAbbreviatedType t).GenericArguments

    let inline getEntityLocation (ent: FSharpEntity) =
        ent.DeclarationLocation
        // As we're using a hash for the overload suffix, we shouldn't care
        // whether the location belongs to the implementation or the signature
        // match ent.ImplementationLocation with
        // | Some loc -> loc
        // | None -> ent.DeclarationLocation

    let inline getMemberLocation (memb: FSharpMemberOrFunctionOrValue) =
        memb.DeclarationLocation
        // match memb.ImplementationLocation with
        // | Some loc -> loc
        // | None -> memb.DeclarationLocation

    let private getEntityMangledName (com: ICompiler) trimRootModule (ent: FSharpEntity) =
        match ent.TryFullName with
        | Some fullName when not trimRootModule -> fullName
        | Some fullName ->
            let loc = getEntityLocation ent
            let rootMod = com.GetRootModule(loc.FileName)
            if fullName.StartsWith(rootMod)
            then fullName.Substring(rootMod.Length).TrimStart('.')
            else fullName
        | None -> ent.CompiledName

    let getEntityDeclarationName (com: ICompiler) (ent: FSharpEntity) =
        (getEntityMangledName com true ent, Naming.NoMemberPart)
        ||> Naming.sanitizeIdent (fun _ -> false)

    let isUnit (typ: FSharpType) =
        let typ = nonAbbreviatedType typ
        if typ.HasTypeDefinition
        then typ.TypeDefinition.TryFullName = Some Types.unit
        else false

    let getInterfaceImplementationName com (implementingEntity: FSharpEntity) (interfaceEntityFullName: string) =
        let entityName = getEntityMangledName com true implementingEntity
        let memberPart = Naming.StaticMemberPart(interfaceEntityFullName, "")
        Naming.sanitizeIdent (fun _ -> false) entityName memberPart

    let private getMemberMangledName (com: ICompiler) trimRootModule (memb: FSharpMemberOrFunctionOrValue) =
        if memb.IsExtensionMember then
            let overloadSuffix = OverloadSuffix.getExtensionHash memb
            let entName = getEntityMangledName com false memb.ApparentEnclosingEntity
            entName, Naming.InstanceMemberPart(memb.CompiledName, overloadSuffix)
        else
            match memb.DeclaringEntity with
            | Some ent when ent.IsFSharpModule ->
                match getEntityMangledName com trimRootModule ent with
                | "" -> memb.CompiledName, Naming.NoMemberPart
                | moduleName -> moduleName, Naming.StaticMemberPart(memb.CompiledName, "")
            | Some ent ->
                let overloadSuffix = OverloadSuffix.getHash ent memb
                let entName = getEntityMangledName com trimRootModule ent
                if memb.IsInstanceMember
                then entName, Naming.InstanceMemberPart(memb.CompiledName, overloadSuffix)
                else entName, Naming.StaticMemberPart(memb.CompiledName, overloadSuffix)
            | None -> memb.CompiledName, Naming.NoMemberPart

    /// Returns the sanitized name for the member declaration and whether it has an overload suffix
    let getMemberDeclarationName (com: ICompiler) (memb: FSharpMemberOrFunctionOrValue) =
        let name, part = getMemberMangledName com true memb
        let sanitizedName = Naming.sanitizeIdent (fun _ -> false) name part
        let hasOverloadSuffix =
            match part with
            | Naming.InstanceMemberPart(_, overloadSuffix)
            | Naming.StaticMemberPart(_, overloadSuffix) ->
                String.IsNullOrEmpty(overloadSuffix) |> not
            | Naming.NoMemberPart -> false
        sanitizedName, hasOverloadSuffix

    /// Used to identify members uniquely in the inline expressions dictionary
    let getMemberUniqueName (com: ICompiler) (memb: FSharpMemberOrFunctionOrValue): string =
        getMemberMangledName com false memb
        ||> Naming.buildNameWithoutSanitation

    let getMemberFullName (memb: FSharpMemberOrFunctionOrValue) =
        if memb.IsExplicitInterfaceImplementation
        then true, memb.CompiledName.Replace("-",".")
        else
            let ent = memb.ApparentEnclosingEntity
            ent.IsInterface, memb.FullName

    let getMemberDisplayName (memb: FSharpMemberOrFunctionOrValue) =
        Naming.removeGetSetPrefix memb.DisplayName

    let tryFindAtt fullName (atts: #seq<FSharpAttribute>) =
        atts |> Seq.tryPick (fun att ->
            match att.AttributeType.TryFullName with
            | Some fullName' ->
                if fullName = fullName' then Some att else None
            | None -> None)

    let hasAttribute attFullName (attributes: #seq<FSharpAttribute>) =
        let mutable found = false
        let attFullName = Some attFullName
        for att in attributes do
            found <- found || att.AttributeType.TryFullName = attFullName
        found

    let tryDefinition (typ: FSharpType) =
        let typ = nonAbbreviatedType typ
        if typ.HasTypeDefinition then
            let tdef = typ.TypeDefinition
            Some(tdef, tdef.TryFullName)
        else None

    let getFsTypeFullName (typ: FSharpType) =
        match tryDefinition typ with
        | Some(_, Some fullName) -> fullName
        | _ -> Naming.unknown

    let tryEntityBase (ent: FSharpEntity) =
        match ent.BaseType with
        | Some baseType ->
            match tryDefinition baseType with
            | Some(baseEntity, fullName) when fullName <> Some Types.object ->
                Some(baseEntity, baseType.GenericArguments)
            | _ -> None
        | None -> None

    let isInline (memb: FSharpMemberOrFunctionOrValue) =
        match memb.InlineAnnotation with
        | FSharpInlineAnnotation.NeverInline
        // TODO: Add compiler option to inline also `OptionalInline`
        | FSharpInlineAnnotation.OptionalInline -> false
        | FSharpInlineAnnotation.PseudoValue
        | FSharpInlineAnnotation.AlwaysInline
        | FSharpInlineAnnotation.AggressiveInline -> true

    let isPublicEntity (ent: FSharpEntity) =
        not ent.Accessibility.IsPrivate

    let isPublicMember (memb: FSharpMemberOrFunctionOrValue) =
        if memb.IsCompilerGenerated
        then false
        else not memb.Accessibility.IsPrivate

    let makeRange (r: Range.range) =
        { start = { line = r.StartLine; column = r.StartColumn }
          ``end``= { line = r.EndLine; column = r.EndColumn }
          identifierName = None }

    let makeRangeFrom (fsExpr: FSharpExpr) =
        Some (makeRange fsExpr.Range)

    // let hasCaseWithFields (ent: FSharpEntity) =
    //     ent.UnionCases |> Seq.exists (fun uci -> uci.UnionCaseFields.Count > 0)

    let unionCaseTag (ent: FSharpEntity) (unionCase: FSharpUnionCase) =
        try
            ent.UnionCases |> Seq.findIndex (fun uci -> unionCase.Name = uci.Name)
        with _ ->
            failwithf "Cannot find case %s in %s" unionCase.Name (getEntityFullName ent)

    /// FSharpUnionCase.CompiledName doesn't give the value of CompiledNameAttribute
    /// We must check the attributes explicitly
    let unionCaseCompiledName (unionCase: FSharpUnionCase) =
        unionCase.Attributes
        |> tryFindAtt Atts.compiledName
        |> Option.map (fun att -> att.ConstructorArguments.[0] |> snd |> string)

    /// Apply case rules to case name if there's no explicit compiled name
    let transformStringEnum (rule: CaseRules) (unionCase: FSharpUnionCase) =
        match unionCaseCompiledName unionCase with
        | Some name -> name
        | None -> Naming.applyCaseRule rule unionCase.Name
        |> makeStrConst

    // let isModuleMember (memb: FSharpMemberOrFunctionOrValue) =
    //     match memb.DeclaringEntity with
    //     | Some ent -> ent.IsFSharpModule
    //     | None -> true // Compiler-generated members

    /// Using memb.IsValue doesn't work for function values
    /// (e.g. `let ADD = adder()` when adder returns a function)
    let isModuleValueForDeclarations (memb: FSharpMemberOrFunctionOrValue) =
        memb.CurriedParameterGroups.Count = 0 && memb.GenericParameters.Count = 0

    let isModuleValueForCalls (declaringEntity: FSharpEntity) (memb: FSharpMemberOrFunctionOrValue) =
        declaringEntity.IsFSharpModule
        && isModuleValueForDeclarations memb
        // Mutable public values must be called as functions (see #986)
        && (not memb.IsMutable || not (isPublicMember memb))

    let rec getAllInterfaceMembers (ent: FSharpEntity) =
        seq {
            yield! ent.MembersFunctionsAndValues
            for parent in ent.DeclaredInterfaces do
                match tryDefinition parent with
                | Some(e, _) -> yield! getAllInterfaceMembers e
                | None -> ()
        }

    let rec isInterfaceEmpty (ent: FSharpEntity) =
        getAllInterfaceMembers ent |> Seq.isEmpty

    /// Test if the name corresponds to this interface or anyone in its hierarchy
    let rec testInterfaceHierarcy interfaceFullname interfaceType =
        match tryDefinition interfaceType with
        | Some(e, Some fullname2) ->
            if interfaceFullname = fullname2
            then true
            else e.DeclaredInterfaces
                 |> Seq.exists (testInterfaceHierarcy interfaceFullname)
        | _ -> false

    let hasSeqSpread (memb: FSharpMemberOrFunctionOrValue) =
        let hasParamArray (memb: FSharpMemberOrFunctionOrValue) =
            if memb.CurriedParameterGroups.Count <> 1 then false else
            let args = memb.CurriedParameterGroups.[0]
            args.Count > 0 && args.[args.Count - 1].IsParamArrayArg

        let hasParamSeq (memb: FSharpMemberOrFunctionOrValue) =
            Seq.tryLast memb.CurriedParameterGroups
            |> Option.bind Seq.tryLast
            |> Option.map (fun lastParam -> hasAttribute Atts.paramList lastParam.Attributes)
            |> Option.defaultValue false

        hasParamArray memb || hasParamSeq memb

module Patterns =
    open BasicPatterns
    open Helpers

    let inline (|Rev|) x = List.rev x
    let inline (|AsArray|) x = Array.ofSeq x
    let inline (|LazyValue|) (x: Lazy<'T>) = x.Value
    let inline (|Transform|) (com: IFableCompiler) ctx e = com.Transform(ctx, e)
    let inline (|FieldName|) (fi: FSharpField) = fi.Name

    let (|CommonNamespace|_|) = function
        | (FSharpImplementationFileDeclaration.Entity(ent, subDecls))::restDecls
            when ent.IsNamespace ->
            let commonName = ent.CompiledName
            (Some subDecls, restDecls) ||> List.fold (fun acc decl ->
                match acc, decl with
                | (Some subDecls), (FSharpImplementationFileDeclaration.Entity(ent, subDecls2)) ->
                    if ent.CompiledName = commonName
                    then Some(subDecls@subDecls2)
                    else None
                | _ -> None)
            |> Option.map (fun subDecls -> ent, subDecls)
        | _ -> None

    let inline (|NonAbbreviatedType|) (t: FSharpType) =
        nonAbbreviatedType t

    let (|TypeDefinition|_|) (NonAbbreviatedType t) =
        if t.HasTypeDefinition then Some t.TypeDefinition else None

    /// DOES NOT check if the type is abbreviated, mainly intended to identify Fable.Core.Applicable
    let (|FSharpExprTypeFullName|_|) (e: FSharpExpr) =
        let t = e.Type
        if t.HasTypeDefinition then t.TypeDefinition.TryFullName else None

    let (|MemberFullName|) (memb: FSharpMemberOrFunctionOrValue) =
        memb.FullName

    let (|AttFullName|_|) (att: FSharpAttribute) =
        match att.AttributeType.TryFullName with
        | Some fullName -> Some(fullName, att)
        | None -> None

    let (|AttArguments|) (att: FSharpAttribute) =
        att.ConstructorArguments |> Seq.map snd |> Seq.toList

    let (|RefType|_|) = function
        | TypeDefinition tdef as t when tdef.TryFullName = Some Types.reference -> Some t
        | _ -> None

    /// Detects AST pattern of "raise MatchFailureException()"
    let (|RaisingMatchFailureExpr|_|) (expr: FSharpExpr) =
        match expr with
        | Call(None, methodInfo, [ ], [_unitType], [value]) ->
            match methodInfo.FullName with
            | "Microsoft.FSharp.Core.Operators.raise" ->
                match value with
                | NewRecord(recordType, [Const (value, _valueT) ; _rangeFrom; _rangeTo]) ->
                    match recordType.TypeDefinition.FullName with
                    | "Microsoft.FSharp.Core.MatchFailureException"-> Some (value.ToString())
                    | _ -> None
                | _ -> None
            | _ -> None
        | _ -> None

    let (|ForOf|_|) = function
        | Let((_, value), // Coercion to seq
              Let((_, Call(None, meth, _, [], [])),
                TryFinally(
                  WhileLoop(_,
                    Let((ident, _), body)), _)))
        | Let((_, Call(Some value, meth, _, [], [])),
                TryFinally(
                    WhileLoop(_,
                        Let((ident, _), body)), _))
            // Using only the compiled name is riskier but with the fullname we miss some cases
            // TODO: Check the return type of meth is or implements IEnumerator
            when meth.CompiledName = "GetEnumerator" ->
            // when meth.FullName = "System.Collections.Generic.IEnumerable.GetEnumerator" ->
            Some(ident, value, body)
        // optimized "for x in list"
        | Let((_, UnionCaseGet(value, typ, unionCase, field)),
                WhileLoop(_, Let((ident, _), body)))
            when (getFsTypeFullName typ) = Types.list
                && unionCase.Name = "op_ColonColon" && field.Name = "Tail" ->
            Some (ident, value, body)
        // optimized "for _x in list"
        | Let((ident, UnionCaseGet(value, typ, unionCase, field)),
                WhileLoop(_, body))
            when (getFsTypeFullName typ) = Types.list
                && unionCase.Name = "op_ColonColon" && field.Name = "Tail" ->
            Some (ident, value, body)
        | _ -> None

    /// This matches the boilerplate generated for TryGetValue/TryParse/DivRem (see #154, or #1744)
    /// where the F# compiler automatically passes a byref arg and returns it as a tuple
    let (|ByrefArgToTuple|_|) = function
        | Let((outArg1, (DefaultValue _ as def)),
                NewTuple(_, [Call(callee, memb, ownerGenArgs, membGenArgs, callArgs); Value outArg3]))
                when List.isMultiple callArgs && outArg1.IsCompilerGenerated && outArg1 = outArg3 ->
            match List.splitLast callArgs with
            | callArgs, AddressOf(Value outArg2) when outArg1 = outArg2 ->
                Some (callee, memb, ownerGenArgs, membGenArgs, callArgs@[def])
            | _ -> None
        | _ -> None

    /// This matches the boilerplate generated for TryGetValue/TryParse/DivRem (--optimize+)
    let (|ByrefArgToTupleOptimizedIf|_|) = function
        | Let((outArg1, (DefaultValue _ as def)), IfThenElse
                (Call(callee, memb, ownerGenArgs, membGenArgs, callArgs), thenExpr, elseExpr))
                when List.isMultiple callArgs && outArg1.IsCompilerGenerated ->
            match List.splitLast callArgs with
            | callArgs, AddressOf(Value outArg2) when outArg1 = outArg2 ->
                Some (outArg1, callee, memb, ownerGenArgs, membGenArgs, callArgs@[def], thenExpr, elseExpr)
            | _ -> None
        | _ -> None

    /// This matches another boilerplate generated for TryGetValue/TryParse/DivRem (--optimize+)
    let (|ByrefArgToTupleOptimizedTree|_|) = function
        | Let((outArg1, (DefaultValue _ as def)), DecisionTree(IfThenElse
                (Call(callee, memb, ownerGenArgs, membGenArgs, callArgs), thenExpr, elseExpr), targetsExpr))
                when List.isMultiple callArgs && outArg1.IsCompilerGenerated ->
            match List.splitLast callArgs with
            | callArgs, AddressOf(Value outArg2) when outArg1 = outArg2 ->
                Some (outArg1, callee, memb, ownerGenArgs, membGenArgs, callArgs@[def], thenExpr, elseExpr, targetsExpr)
            | _ -> None
        | _ -> None

    /// This matches another boilerplate generated for TryGetValue/TryParse/DivRem (--crossoptimize-)
    let (|ByrefArgToTupleOptimizedLet|_|) = function
        | Let((outArg1, (DefaultValue _ as def)),
                Let((arg_0, Call(callee, memb, ownerGenArgs, membGenArgs, callArgs)), restExpr))
                when List.isMultiple callArgs && outArg1.IsCompilerGenerated ->
            match List.splitLast callArgs with
            | callArgs, AddressOf(Value outArg2) when outArg1 = outArg2 ->
                Some (arg_0, outArg1, callee, memb, ownerGenArgs, membGenArgs, callArgs@[def], restExpr)
            | _ -> None
        | _ -> None

    /// This matches the boilerplate generated to wrap .NET events from F#
    let (|CreateEvent|_|) = function
        | Call(None,createEvent,_,_,
               [Lambda(_eventDelegate, Call(Some callee, addEvent,[],[],[Value _eventDelegate']));
                Lambda(_eventDelegate2, Call(Some _callee2, _removeEvent,[],[],[Value _eventDelegate2']));
                Lambda(_callback, NewDelegate(_, Lambda(_delegateArg0, Lambda(_delegateArg1, Application(Value _callback',[],[Value _delegateArg0'; Value _delegateArg1'])))))])
          when createEvent.FullName = Types.createEvent ->
            let eventName = addEvent.CompiledName.Replace("add_","")
            Some (callee, eventName)
        | _ -> None

    let (|CallCreateEvent|_|) = function
        | Call(Some(CreateEvent(callee, eventName)), memb, typArgs, methTypArgs, args) ->
            Some (callee, eventName, memb, typArgs, methTypArgs, args)
        | _ -> None

    let (|BindCreateEvent|_|) = function
        | Let((var, CreateEvent(value, eventName)), body) ->
            Some (var, value, eventName, body)
        | _ -> None

    let (|ConstructorCall|_|) = function
        | NewObject(baseCall, genArgs, baseArgs) -> Some(baseCall, genArgs, baseArgs)
        | Call(None, baseCall, genArgs1, genArgs2, baseArgs) when baseCall.IsConstructor ->
            Some(baseCall, genArgs1 @ genArgs2, baseArgs)
        | _ -> None

    let (|CapturedBaseConsCall|_|) com (ctx: Context) transformBaseCall = function
        | Sequential(ConstructorCall(call, genArgs, args) as expr1, expr2)
        // This pattern occurs in constructors that define a this value: `type C() as this`
        // We're discarding the bound `this` value, it "shouldn't" be used in the base constructor arguments
        | Sequential(Let(_, (ConstructorCall(call, genArgs, args) as expr1)), expr2) ->
            match call.DeclaringEntity, ctx.CaptureBaseConsCall with
            | Some baseEnt, Some(expectedBaseEnt, capture) when baseEnt = expectedBaseEnt ->
                transformBaseCall com ctx (makeRangeFrom expr1) baseEnt call genArgs args |> capture
                Some expr2
            | _ -> None
        | _ -> None

    let (|OptimizedOperator|_|) = function
        // work-around for optimized string operator (Operators.string)
        | Let((var, Call(None, memb, _, membArgTypes, membArgs)),
                            DecisionTree(IfThenElse(_, _, IfThenElse
                                                        (TypeTest(tt, Value vv), _, _)), _))
                when var.FullName = "matchValue" && memb.FullName = "Microsoft.FSharp.Core.Operators.box"
                    && vv.FullName = "matchValue" && (getFsTypeFullName tt) = "System.IFormattable" ->
            Some(memb, None, "ToString", membArgTypes, membArgs)
        // work-around for optimized hash operator (Operators.hash)
        | Call(Some expr, memb, _, [], [Call(None, comp, [], [], [])])
                when memb.FullName.EndsWith(".GetHashCode") &&
                     comp.FullName = "Microsoft.FSharp.Core.LanguagePrimitives.GenericEqualityERComparer" ->
            Some(memb, Some comp, "GenericHash", [expr.Type], [expr])
        // work-around for optimized equality operator (Operators.(=))
        | Call(Some e1, memb, _, [], [Coerce (t2, e2); Call(None, comp, [], [], [])])
                when memb.FullName.EndsWith(".Equals") && t2.HasTypeDefinition && t2.TypeDefinition.CompiledName = "obj" &&
                     comp.FullName = "Microsoft.FSharp.Core.LanguagePrimitives.GenericEqualityComparer" ->
            Some(memb, Some comp, "GenericEquality", [e1.Type; e2.Type], [e1; e2])
        | _ -> None

    let private numberTypes =
        dict [Types.int8, Int8
              Types.uint8, UInt8
              Types.int16, Int16
              Types.uint16, UInt16
              Types.int32, Int32
              Types.uint32 , UInt32
              Types.float32, Float32
              Types.float64, Float64
               // Units of measure
              "Microsoft.FSharp.Core.sbyte`1", Int8
              "Microsoft.FSharp.Core.int16`1", Int16
              "Microsoft.FSharp.Core.int`1", Int32
              "Microsoft.FSharp.Core.float32`1", Float32
              "Microsoft.FSharp.Core.float`1", Float64]

    let (|NumberKind|_|) fullName =
        match numberTypes.TryGetValue(fullName) with
        | true, kind -> Some kind
        | false, _ -> None

    let (|OptionUnion|ListUnion|ErasedUnion|StringEnum|DiscriminatedUnion|) (NonAbbreviatedType typ: FSharpType) =
        let getCaseRule (att: FSharpAttribute) =
            match Seq.tryHead att.ConstructorArguments with
            | Some(_, (:? int as rule)) -> enum<CaseRules>(rule)
            | _ -> CaseRules.LowerFirst

        match tryDefinition typ with
        | None -> failwith "Union without definition"
        | Some(tdef, fullName) ->
            match defaultArg fullName tdef.CompiledName with
            | Types.valueOption
            | Types.option -> OptionUnion typ.GenericArguments.[0]
            | Types.list -> ListUnion typ.GenericArguments.[0]
            | _ ->
                tdef.Attributes |> Seq.tryPick (fun att ->
                    match att.AttributeType.TryFullName with
                    | Some Atts.erase -> Some (ErasedUnion(tdef, typ.GenericArguments, getCaseRule att))
                    | Some Atts.stringEnum -> Some (StringEnum(tdef, getCaseRule att))
                    | _ -> None)
                |> Option.defaultValue (DiscriminatedUnion(tdef, typ.GenericArguments))

    let (|ContainsAtt|_|) (fullName: string) (ent: FSharpEntity) =
        tryFindAtt fullName ent.Attributes

module TypeHelpers =
    open Helpers
    open Patterns

    // Sometimes the names of user-declared and compiler-generated clash, see #1900
    let genParamName (genParam: FSharpGenericParameter) =
        if genParam.IsCompilerGenerated then genParam.Name + "$"
        else genParam.Name

    let resolveGenParam ctxTypeArgs (genParam: FSharpGenericParameter) =
        let name = genParamName genParam
        match Map.tryFind name ctxTypeArgs with
        | None -> Fable.GenericParam name
        | Some typ -> typ

    let rec makeGenArgs (com: ICompiler) ctxTypeArgs (genArgs: IList<FSharpType>) =
        genArgs |> Seq.map (fun genArg ->
            if genArg.IsGenericParameter
            then resolveGenParam ctxTypeArgs genArg.GenericParameter
            else makeType com ctxTypeArgs genArg)
        |> Seq.toList

    and makeTypeFromDelegate com ctxTypeArgs (genArgs: IList<FSharpType>) (tdef: FSharpEntity) =
        let argTypes, returnType =
            try
                tdef.FSharpDelegateSignature.DelegateArguments |> Seq.map snd,
                tdef.FSharpDelegateSignature.DelegateReturnType
            with _ -> // tdef.FSharpDelegateSignature doesn't work with System.Func & friends
                let invokeMember =
                    tdef.MembersFunctionsAndValues
                    |> Seq.find (fun f -> f.DisplayName = "Invoke")
                invokeMember.CurriedParameterGroups.[0] |> Seq.map (fun p -> p.Type),
                invokeMember.ReturnParameter.Type
        let genArgs = Seq.zip (tdef.GenericParameters |> Seq.map genParamName) genArgs |> Map
        let resolveType (t: FSharpType) =
            if t.IsGenericParameter then Map.find (genParamName t.GenericParameter) genArgs else t
        let argTypes = argTypes |> Seq.map (resolveType >> makeType com ctxTypeArgs) |> Seq.toList
        let returnType = returnType |> resolveType |> makeType com ctxTypeArgs
        Fable.FunctionType(Fable.DelegateType argTypes, returnType)

    and makeTypeFromDef (com: ICompiler) ctxTypeArgs (genArgs: IList<FSharpType>) (tdef: FSharpEntity) =
        if tdef.IsArrayType then
            makeGenArgs com ctxTypeArgs genArgs |> List.head |> Fable.Array
        elif tdef.IsDelegate then
            makeTypeFromDelegate com ctxTypeArgs genArgs tdef
        elif tdef.IsEnum then
            Fable.Enum tdef
        else
            match getEntityFullName tdef with
            // Fable "primitives"
            | Types.object -> Fable.Any
            | Types.unit -> Fable.Unit
            | Types.bool -> Fable.Boolean
            | Types.char -> Fable.Char
            | Types.string -> Fable.String
            | Types.regex -> Fable.Regex
            | Types.valueOption
            | Types.option -> makeGenArgs com ctxTypeArgs genArgs |> List.head |> Fable.Option
            | Types.resizeArray -> makeGenArgs com ctxTypeArgs genArgs |> List.head |> Fable.Array
            | Types.list -> makeGenArgs com ctxTypeArgs genArgs |> List.head |> Fable.List
            | NumberKind kind -> Fable.Number kind
            // Special attributes
            | _ when hasAttribute Atts.stringEnum tdef.Attributes -> Fable.String
            | _ when hasAttribute Atts.erase tdef.Attributes -> Fable.Any
            // Rest of declared types
            | _ -> Fable.DeclaredType(tdef, makeGenArgs com ctxTypeArgs genArgs)

    and makeType (com: ICompiler) (ctxTypeArgs: Map<string, Fable.Type>) (NonAbbreviatedType t) =
        // Generic parameter (try to resolve for inline functions)
        if t.IsGenericParameter then
            resolveGenParam ctxTypeArgs t.GenericParameter
        // Tuple
        elif t.IsTupleType then
            makeGenArgs com ctxTypeArgs t.GenericArguments |> Fable.Tuple
        // Function
        elif t.IsFunctionType then
            let argType = makeType com ctxTypeArgs t.GenericArguments.[0]
            let returnType = makeType com ctxTypeArgs t.GenericArguments.[1]
            Fable.FunctionType(Fable.LambdaType argType, returnType)
        elif t.IsAnonRecordType then
            let genArgs = makeGenArgs com ctxTypeArgs t.GenericArguments
            Fable.AnonymousRecordType(t.AnonRecordTypeDetails.SortedFieldNames, genArgs)
        elif t.HasTypeDefinition then
// No support for provided types when compiling FCS+Fable to JS
#if !FABLE_COMPILER
            // TODO: Discard provided generated types too?
            if t.TypeDefinition.IsProvidedAndErased then Fable.Any
            else
#endif
                makeTypeFromDef com ctxTypeArgs t.GenericArguments t.TypeDefinition
        else Fable.Any // failwithf "Unexpected non-declared F# type: %A" t

    // TODO: This is intended to wrap JS expressions with `| 0`, check enum as well?
    let isSignedIntType (NonAbbreviatedType t) =
        if t.HasTypeDefinition then
            match t.TypeDefinition.TryFullName with
            | Some(Types.int8 | Types.int16 | Types.int32) -> true
            | _ -> false
        else false

    let getBaseClass (tdef: FSharpEntity) =
        match tdef.BaseType with
        | Some(TypeDefinition tdef) when tdef.TryFullName <> Some Types.object ->
            Some tdef
        | _ -> None

    let getFSharpFieldName (fi: FSharpField) =
        let rec countConflictingCases acc (ent: FSharpEntity) (name: string) =
            match getBaseClass ent with
            | None -> acc
            | Some baseClass ->
                let conflicts =
                    baseClass.FSharpFields
                    |> Seq.exists (fun fi -> fi.Name = name)
                let acc = if conflicts then acc + 1 else acc
                countConflictingCases acc baseClass name

        let name = fi.Name
        match fi.DeclaringEntity with
        | None -> name
        | Some ent when ent.IsFSharpRecord -> name
        | Some ent ->
            match countConflictingCases 0 ent name with
            | 0 -> name
            | n -> Naming.appendSuffix name (string n)

    let rec getOwnAndInheritedFsharpMembers (tdef: FSharpEntity) = seq {
        yield! tdef.TryGetMembersFunctionsAndValues
        match tdef.BaseType with
        | Some(TypeDefinition baseDef) when tdef.TryFullName <> Some Types.object ->
            yield! getOwnAndInheritedFsharpMembers baseDef
        | _ -> ()
    }

    let getArgTypes com (memb: FSharpMemberOrFunctionOrValue) =
        // FSharpParameters don't contain the `this` arg
        Seq.concat memb.CurriedParameterGroups
        // The F# compiler "untuples" the args in methods
        |> Seq.map (fun x -> makeType com Map.empty x.Type)
        |> Seq.toList

    let isAbstract (ent: FSharpEntity) =
       hasAttribute Atts.abstractClass ent.Attributes

    let tryTypeDefinition (NonAbbreviatedType t) =
        if t.HasTypeDefinition then Some t.TypeDefinition else None

    let tryGetInterfaceTypeFromMethod (meth: FSharpMemberOrFunctionOrValue) =
        if meth.ImplementedAbstractSignatures.Count > 0
        then nonAbbreviatedType meth.ImplementedAbstractSignatures.[0].DeclaringType |> Some
        else None

    let tryGetInterfaceDefinitionFromMethod (meth: FSharpMemberOrFunctionOrValue) =
        if meth.ImplementedAbstractSignatures.Count > 0 then
            let t = nonAbbreviatedType meth.ImplementedAbstractSignatures.[0].DeclaringType
            if t.HasTypeDefinition then Some t.TypeDefinition else None
        else None

    let tryFindMember com (entity: FSharpEntity) genArgs _COMPILED_NAME isInstance (argTypes: Fable.Type list) =
        let argsEqual (args1: Fable.Type list) args1Length (args2: IList<IList<FSharpParameter>>) =
                let args2Length = args2 |> Seq.sumBy (fun g -> g.Count)
                if args1Length = args2Length then
                    let args2 =
                        args2
                        |> Seq.collect (fun g ->
                            g |> Seq.map (fun p -> makeType com genArgs p.Type) |> Seq.toList)
                    listEquals (typeEquals false) args1 (Seq.toList args2)
                else false
        let argTypesLength = List.length argTypes
        getOwnAndInheritedFsharpMembers entity |> Seq.tryFind (fun m2 ->
            if m2.IsInstanceMember = isInstance && m2.CompiledName = _COMPILED_NAME
            then argsEqual argTypes argTypesLength m2.CurriedParameterGroups
            else false)

    // let tryFindMember com (entity: FSharpEntity) genArgs membCompiledName isInstance (argTypes : list<Fable.Type>) =
    //     let argsEqual (args1 : Fable.Type list) args1Length (args2: IList<IList<FSharpParameter>>)=
    //             let args2Length = args2 |> Seq.sumBy (fun g -> g.Count)
    //             if args1Length = args2Length then
    //                 let args2 = args2 |> Seq.collect (fun g ->
    //                     g |> Seq.map (fun p -> makeType com genArgs p.Type) |> Seq.toList)
    //                 listEquals (typeEquals false) args1 (Seq.toList args2)
    //             else false
    //     let argTypesLength = List.length argTypes
    //     getOwnAndInheritedFsharpMembers entity |> Seq.tryFind (fun m2 ->
    //         if m2.IsInstanceMember = isInstance && m2.CompiledName = membCompiledName
    //         then argsEqual argTypes argTypesLength m2.CurriedParameterGroups
    //         else false)

    let inline (|FableType|) com (ctx: Context) t = makeType com ctx.GenericArgs t

module Identifiers =
    open Helpers
    open TypeHelpers

    let putIdentInScope (ctx: Context) (fsRef: FSharpMemberOrFunctionOrValue) (ident: Fable.Ident) value =
        { ctx with Scope = (fsRef, ident, value)::ctx.Scope}

    let makeIdentFrom (com: IFableCompiler) (ctx: Context) (fsRef: FSharpMemberOrFunctionOrValue): Fable.Ident =
        let sanitizedName = (fsRef.CompiledName, Naming.NoMemberPart)
                            ||> Naming.sanitizeIdent com.IsUsedVarName
        // Track all used var names in the file so they're not used for imports
        // Also, in some situations variable names in different scopes can conflict
        // so just try to give a unique name to each identifier per file for safety
        com.AddUsedVarName sanitizedName
        { Name = sanitizedName
          Type = makeType com ctx.GenericArgs fsRef.FullType
          Kind = if fsRef.IsCompilerGenerated then Fable.CompilerGenerated else Fable.UserDeclared
          IsMutable = fsRef.IsMutable
          Range = { makeRange fsRef.DeclarationLocation
                    with identifierName = Some fsRef.DisplayName } |> Some }

    let putArgInScope com ctx (fsRef: FSharpMemberOrFunctionOrValue): Context*Fable.Ident =
        let ident = makeIdentFrom com ctx fsRef
        putIdentInScope ctx fsRef ident None, ident

    let (|PutArgInScope|) com ctx fsRef = putArgInScope com ctx fsRef

    let putBindingInScope com ctx (fsRef: FSharpMemberOrFunctionOrValue) value: Context*Fable.Ident =
        let ident = makeIdentFrom com ctx fsRef
        putIdentInScope ctx fsRef ident (Some value), ident

    let inline tryGetIdentFromScopeIf (ctx: Context) r predicate =
        match List.tryFind (fun (fsRef,_,_)  -> predicate fsRef) ctx.Scope with
        | Some(_,ident,_) ->
            let originalName = ident.Range |> Option.bind (fun r -> r.identifierName)
            { ident with Range = r |> Option.map (fun r -> { r with identifierName = originalName }) }
            |> Fable.IdentExpr |> Some
        | None -> None

    /// Get corresponding identifier to F# value in current scope
    let tryGetIdentFromScope (ctx: Context) r (fsRef: FSharpMemberOrFunctionOrValue) =
        tryGetIdentFromScopeIf ctx r (fun fsRef' -> obj.Equals(fsRef, fsRef'))

    let rec tryGetBoundValueFromScope (ctx: Context) identName =
        match ctx.Scope |> List.tryFind (fun (_,ident,_) -> ident.Name = identName) with
        | Some(_,_,value) ->
            match value with
            | Some(Fable.IdentExpr ident) when not ident.IsMutable ->
                tryGetBoundValueFromScope ctx ident.Name
            | v -> v
        | None -> None

module Util =
    open Helpers
    open Patterns
    open TypeHelpers
    open Identifiers

    let makeFunctionArgs com ctx (args: FSharpMemberOrFunctionOrValue list) =
        let ctx, args =
            ((ctx, []), args)
            ||> List.fold (fun (ctx, accArgs) var ->
                let newContext, arg = putArgInScope com ctx var
                newContext, arg::accArgs)
        ctx, List.rev args

    let bindMemberArgs com ctx (args: FSharpMemberOrFunctionOrValue list list) =
        let ctx, transformedArgs, args =
            match args with
            // Within private members (first arg is ConstructorThisValue) F# AST uses
            // ThisValue instead of Value (with .IsMemberConstructorThisValue = true)
            | (firstArg::restArgs1)::restArgs2 when firstArg.IsConstructorThisValue || firstArg.IsMemberThisValue ->
                let ctx, thisArg = putArgInScope com ctx firstArg
                let thisArg = { thisArg with Kind = Fable.ThisArgIdentDeclaration }
                let ctx =
                    if firstArg.IsConstructorThisValue
                    then { ctx with BoundConstructorThis = Some thisArg }
                    else { ctx with BoundMemberThis = Some thisArg }
                ctx, [thisArg], restArgs1::restArgs2
            | _ -> ctx, [], args
        let ctx, args =
            (args, (ctx, [])) ||> List.foldBack (fun tupledArg (ctx, accArgs) ->
                // The F# compiler "untuples" the args in methods
                let ctx, untupledArg = makeFunctionArgs com ctx tupledArg
                ctx, untupledArg@accArgs)
        ctx, transformedArgs @ args

    let makeTryCatch com ctx r (Transform com ctx body) catchClause finalBody =
        let catchClause =
            match catchClause with
            | Some (PutArgInScope com ctx (catchContext, catchVar), catchBody) ->
                // Add caughtException to context so it can be retrieved by `reraise`
                let catchContext = { catchContext with CaughtException = Some catchVar }
                Some (catchVar, com.Transform(catchContext, catchBody))
            | None -> None
        let finalizer =
            match finalBody with
            | Some (Transform com ctx finalBody) -> Some finalBody
            | None -> None
        Fable.TryCatch(body, catchClause, finalizer, r)

    let matchGenericParams (genArgs: Fable.Type seq) (genParams: FSharpGenericParameter seq) =
        Seq.zip (genParams |> Seq.map genParamName) genArgs

    let matchGenericParamsFrom (memb: FSharpMemberOrFunctionOrValue) (genArgs: Fable.Type seq) =
        let genArgsLen = Seq.length genArgs
        match memb.DeclaringEntity with
        // It seems that for F# types memb.GenericParameters contains all generics
        // but for BCL types we need to check the DeclaringEntity generics too
        | Some ent when genArgsLen > memb.GenericParameters.Count ->
            Seq.append ent.GenericParameters memb.GenericParameters
        | _ -> upcast memb.GenericParameters
        |> matchGenericParams genArgs

    /// Takes only the first CurriedParameterGroup into account.
    /// If there's only a single unit parameter, returns 0.
    let countNonCurriedParams (meth: FSharpMemberOrFunctionOrValue) =
        let args = meth.CurriedParameterGroups
        if args.Count = 0 then 0
        elif args.[0].Count = 1 then
            if isUnit args.[0].[0].Type then 0 else 1
        else args.[0].Count

    /// Same as `countNonCurriedParams` but applied to abstract signatures
    let countNonCurriedParamsForSignature (sign: FSharpAbstractSignature) =
        let args = sign.AbstractArguments
        if args.Count = 0 then 0
        elif args.[0].Count = 1 then
            if isUnit args.[0].[0].Type then 0 else 1
        else args.[0].Count

    // When importing a relative path from a different path where the member,
    // entity... is declared, we need to resolve the path
    let fixImportedRelativePath (com: ICompiler) (path: string) (loc: Lazy<Range.range>) =
        if Path.isRelativePath path then
            let file = Path.normalizePathAndEnsureFsExtension loc.Value.FileName
            if file = com.CurrentFile
            then path
            else
                Path.Combine(Path.GetDirectoryName(file), path)
                |> Path.getRelativePath com.CurrentFile
        else path

    let (|ImportAtt|EmitDeclarationAtt|NoAtt|) (atts: #seq<FSharpAttribute>) =
        atts |> Seq.tryPick (function
            | AttFullName(Atts.import, AttArguments [(:? string as selector); (:? string as path)]) ->
                Choice1Of3(selector.Trim(), path.Trim()) |> Some
            | AttFullName(Atts.importAll, AttArguments [(:? string as path)]) ->
                Choice1Of3("*", path.Trim()) |> Some
            | AttFullName(Atts.importDefault, AttArguments [(:? string as path)]) ->
                Choice1Of3("default", path.Trim()) |> Some
            | AttFullName(Atts.importMember, AttArguments [(:? string as path)]) ->
                Choice1Of3(Naming.placeholder, path.Trim()) |> Some
            | AttFullName(Atts.emitDeclaration, AttArguments [(:? string as macro)]) ->
                Choice2Of3(macro) |> Some
            | _ -> None)
        |> Option.defaultValue (Choice3Of3 ())

    /// Function used to check if calls must be replaced by global idents or direct imports
    let tryGlobalOrImportedMember com typ (memb: FSharpMemberOrFunctionOrValue) =
        let getImportPath path =
            lazy getMemberLocation memb
            |> fixImportedRelativePath com path
        memb.Attributes |> Seq.tryPick (function
            | AttFullName(Atts.global_, att) ->
                match att with
                | AttArguments [:? string as customName] ->
                    makeTypedIdentNonMangled typ customName |> Fable.IdentExpr |> Some
                | _ -> getMemberDisplayName memb |> makeTypedIdentNonMangled typ |> Fable.IdentExpr |> Some
            | AttFullName(Atts.import, AttArguments [(:? string as selector); (:? string as path)]) ->
                getImportPath path |> makeCustomImport typ selector |> Some
            | AttFullName(Atts.importAll, AttArguments [(:? string as path)]) ->
                getImportPath path |> makeCustomImport typ "*" |> Some
            | AttFullName(Atts.importDefault, AttArguments [(:? string as path)]) ->
                getImportPath path |> makeCustomImport typ "default" |> Some
            | AttFullName(Atts.importMember, AttArguments [(:? string as path)]) ->
                let selector = getMemberDisplayName memb
                getImportPath path |> makeCustomImport typ selector |> Some
            | _ -> None)

    let tryGlobalOrImportedEntity (com: ICompiler) (ent: FSharpEntity) =
        let getImportPath path =
            lazy getEntityLocation ent
            |> fixImportedRelativePath com path
        ent.Attributes |> Seq.tryPick (function
            | AttFullName(Atts.global_, att) ->
                match att with
                | AttArguments [:? string as customName] ->
                    makeTypedIdentNonMangled Fable.Any customName |> Fable.IdentExpr |> Some
                | _ -> ent.DisplayName |> makeTypedIdentNonMangled Fable.Any |> Fable.IdentExpr |> Some
            | AttFullName(Atts.import, AttArguments [(:? string as selector); (:? string as path)]) ->
                getImportPath path |> makeCustomImport Fable.Any selector |> Some
            | AttFullName(Atts.importAll, AttArguments [(:? string as path)]) ->
                getImportPath path |> makeCustomImport Fable.Any "*" |> Some
            | AttFullName(Atts.importDefault, AttArguments [(:? string as path)]) ->
                getImportPath path |> makeCustomImport Fable.Any "default" |> Some
            | AttFullName(Atts.importMember, AttArguments [(:? string as path)]) ->
                getImportPath path |> makeCustomImport Fable.Any ent.DisplayName |> Some
            | _ -> None)

    let isErasedOrStringEnumEntity (ent: FSharpEntity) =
        ent.Attributes |> Seq.exists (fun att ->
            match att.AttributeType.TryFullName with
            | Some(Atts.erase | Atts.stringEnum) -> true
            | _ -> false)

    let isErasedOrStringEnumOrGlobalOrImportedEntity (ent: FSharpEntity) =
        ent.Attributes |> Seq.exists (fun att ->
            match att.AttributeType.TryFullName with
            | Some(Atts.erase | Atts.stringEnum
                    | Atts.global_ | Atts.import | Atts.importAll | Atts.importDefault | Atts.importMember) -> true
            | _ -> false)

    let isGlobalOrImportedEntity (ent: FSharpEntity) =
        ent.Attributes |> Seq.exists (fun att ->
            match att.AttributeType.TryFullName with
            | Some(Atts.global_ | Atts.import | Atts.importAll | Atts.importDefault | Atts.importMember) -> true
            | _ -> false)

    /// Entities coming from assemblies (we don't have access to source code) are candidates for replacement
    let isReplacementCandidate (ent: FSharpEntity) =
        match ent.Assembly.FileName, ent.TryFullName with
        | Some asmPath, _ -> not(System.String.IsNullOrEmpty(asmPath))
        // When compiling Fable itself, Fable.Core entities will be part of the code base,
        // but still need to be replaced
        | None, Some entityFullName -> entityFullName.StartsWith("Fable.Core.")
        | None, None -> false

    /// We can add a suffix to the entity name for special methods, like reflection declaration
    let entityRefWithSuffix (com: ICompiler) (ent: FSharpEntity) suffix =
        let error msg =
            defaultArg ent.TryFullName ent.CompiledName
            |> sprintf "%s: %s" msg
            |> addErrorAndReturnNull com [] None
        if ent.IsInterface then
            error "Cannot reference an interface"
        else
            let entLoc = getEntityLocation ent
            let file = Path.normalizePathAndEnsureFsExtension entLoc.FileName
            let entityName = getEntityDeclarationName com ent
            let entityName = Naming.appendSuffix entityName suffix
            if file = com.CurrentFile then
                makeIdentExprNonMangled entityName
            elif isPublicEntity ent then
                makeInternalImport com Fable.Any entityName file
            else
                error "Cannot inline functions that reference private entities"

    let entityRef (com: ICompiler) (ent: FSharpEntity) =
        entityRefWithSuffix com ent ""

    /// First checks if the entity is global or imported
    let entityRefMaybeGlobalOrImported (com: ICompiler) (ent: FSharpEntity) =
        match tryGlobalOrImportedEntity com ent with
        | Some importedEntity -> importedEntity
        | None -> entityRef com ent

    let memberRefTyped (com: IFableCompiler) (ctx: Context) r typ (memb: FSharpMemberOrFunctionOrValue) =
        let r = r |> Option.map (fun r -> { r with identifierName = Some memb.DisplayName })
        let memberName, hasOverloadSuffix = getMemberDeclarationName com memb
        let file =
            match memb.DeclaringEntity with
            | Some ent ->
                let entLoc = getEntityLocation ent
                Path.normalizePathAndEnsureFsExtension entLoc.FileName
            // Cases when .DeclaringEntity returns None are rare (see #237)
            // We assume the member belongs to the current file
            | None -> com.CurrentFile
        if file = com.CurrentFile then
            { makeTypedIdentNonMangled typ memberName with Range = r }
            |> Fable.IdentExpr
        elif isPublicMember memb then
            // If the overload suffix changes, we need to recompile the files that call this member
            if hasOverloadSuffix then
                com.AddInlineDependency(file)
            makeInternalImport com typ memberName file
        else
            defaultArg (memb.TryGetFullDisplayName()) memb.CompiledName
            |> sprintf "Cannot reference private members from other files: %s"
            |> addErrorAndReturnNull com ctx.InlinePath r

    let memberRef (com: IFableCompiler) ctx r (memb: FSharpMemberOrFunctionOrValue) =
        memberRefTyped com ctx r Fable.Any memb

    /// Checks who's the actual implementor of the interface, this entity or any of its parents
    let rec tryFindImplementingEntity (ent: FSharpEntity) interfaceFullName =
        ent.DeclaredInterfaces
        |> Seq.exists (testInterfaceHierarcy interfaceFullName)
        |> function
            | true -> Some ent
            | false ->
                match ent.BaseType with
                | Some(NonAbbreviatedType t) when t.HasTypeDefinition ->
                    tryFindImplementingEntity t.TypeDefinition interfaceFullName
                | _ -> None

    let isMangledAbstractEntity (ent: FSharpEntity) =
        match ent.TryFullName with
        // By default mangle interfaces in System namespace as they are not meant to interact with JS
        // except those that are used in fable-library Typescript files
        | Some fullName when fullName.StartsWith("System.") ->
            match fullName with
            | Types.object
            | Types.idisposable
            | Types.icomparable
            | "System.IObservable`1"
            | "System.IObserver`1"
            | Types.ienumerableGeneric
            | Types.ienumerator
            // These are used for injections
            | Types.comparer
            | Types.equalityComparer -> false
            | _ -> true
        // Don't mangle interfaces by default (for better JS interop) unless they have Mangle attribute
        | _ when ent.IsInterface -> hasAttribute Atts.mangle ent.Attributes
        // Mangle members from abstract classes unless they are global/imported
        | _ -> not(isGlobalOrImportedEntity ent)

    let getMangledAbstractMemberName (ent: FSharpEntity) memberName overloadHash =
        // TODO: Error if entity doesn't have fullname?
        let entityName = defaultArg ent.TryFullName ""
        entityName + "." + memberName + overloadHash

    let callInstanceMember com r typ (callInfo: Fable.CallInfo)
                    (entity: FSharpEntity) (memb: FSharpMemberOrFunctionOrValue) =
        let callInfo, callee =
            match callInfo.ThisArg with
            | Some callee -> { callInfo with ThisArg = None }, callee
            | None ->
                sprintf "Unexpected static interface/override call: %s" memb.FullName
                |> attachRange r |> failwith
        let isGetter = memb.IsPropertyGetterMethod
        let isSetter = not isGetter && memb.IsPropertySetterMethod
        let indexedProp = (isGetter && countNonCurriedParams memb > 0) || (isSetter && countNonCurriedParams memb > 1)
        let name, isGetter, isSetter =
            if isMangledAbstractEntity entity then
                let overloadHash =
                    if (isGetter || isSetter) && not indexedProp then ""
                    else OverloadSuffix.getHash entity memb
                getMangledAbstractMemberName entity memb.CompiledName overloadHash, false, false
            else
                // Indexed properties keep the get_/set_ prefix and are compiled as methods
                if indexedProp then memb.CompiledName, false, false
                else getMemberDisplayName memb, isGetter, isSetter
        if isGetter then
            let t = memb.ReturnParameter.Type |> makeType com Map.empty
            let kind = Fable.FieldGet(name, true, t)
            Fable.Get(callee, kind, typ, r)
        elif isSetter then
            let t = memb.CurriedParameterGroups.[0].[0].Type |> makeType com Map.empty
            let arg = callInfo.Args |> List.tryHead |> Option.defaultWith makeNull
            Fable.Set(callee, Fable.FieldSet(name, t), arg, r)
        else
            getSimple callee name |> makeCall r typ callInfo

    let (|Replaced|_|) (com: IFableCompiler) ctx r typ (genArgs: Lazy<_>) (callInfo: Fable.CallInfo)
            (memb: FSharpMemberOrFunctionOrValue, entity: FSharpEntity option) =
        match entity with
        | Some ent when isReplacementCandidate ent ->
            let info: Fable.ReplaceCallInfo =
              { SignatureArgTypes = callInfo.SignatureArgTypes
                DeclaringEntityFullName = ent.FullName
                HasSpread = callInfo.HasSpread
                IsModuleValue = isModuleValueForCalls ent memb
                IsInterface = ent.IsInterface
                CompiledName = memb.CompiledName
                OverloadSuffix = lazy if ent.IsFSharpModule then "" else OverloadSuffix.getHash ent memb
                GenericArgs = genArgs.Value }
            match com.TryReplace(ctx, r, typ, info, callInfo.ThisArg, callInfo.Args) with
            | Some e -> Some e
            | None when info.IsInterface ->
                callInstanceMember com r typ callInfo ent memb |> Some
            | None ->
                sprintf "Cannot resolve %s.%s" info.DeclaringEntityFullName info.CompiledName
                |> addErrorAndReturnNull com ctx.InlinePath r |> Some
        | _ -> None

    let (|Emitted|_|) com r typ callInfo (memb: FSharpMemberOrFunctionOrValue) =
        memb.Attributes |> Seq.tryPick (fun att ->
            match att.AttributeType.TryFullName with
            | Some(Naming.StartsWith "Fable.Core.Emit" _ as attFullName) ->
                let callInfo =
                    // Allow combination of Import and Emit attributes
                    match callInfo, tryGlobalOrImportedMember com Fable.Any memb with
                    | Some callInfo, Some importExpr ->
                        Some { callInfo with Fable.ThisArg = Some importExpr }
                    | _ -> callInfo
                let macro =
                    match Seq.tryHead att.ConstructorArguments with
                    | Some(_, (:? string as macro)) -> macro
                    | _ -> ""
                match attFullName with
                | Atts.emit -> Some macro
                | Atts.emitMethod -> "$0." + macro + "($1...)" |> Some
                | Atts.emitConstructor -> "new $0($1...)" |> Some
                | Atts.emitIndexer -> "$0[$1]{{=$2}}" |> Some
                | Atts.emitProperty -> "$0." + macro + "{{=$1}}" |> Some
                | _ -> None
                |> Option.map (fun macro -> Fable.Operation(Fable.Emit(macro, callInfo), typ, r))
            | _ -> None
        )

    let (|Imported|_|) com r typ callInfo (memb: FSharpMemberOrFunctionOrValue, entity: FSharpEntity option) =
        let importValueType = if Option.isSome callInfo then Fable.Any else typ
        match tryGlobalOrImportedMember com importValueType memb, callInfo, entity with
        // Import called as function
        | Some importExpr, Some callInfo, Some e ->
            let isValueOrGetter =
                isModuleValueForCalls e memb
                || (memb.IsPropertyGetterMethod && (countNonCurriedParams memb) = 0)

            if isValueOrGetter then Some importExpr
            else makeCall r typ callInfo importExpr |> Some

        // Import called as value
        | Some importExpr, None, _ -> Some importExpr

        // The value/method is not imported, check if the declaring entity is
        | None, Some callInfo, Some e ->
            match tryGlobalOrImportedEntity com e, callInfo.ThisArg with
            | Some _, Some _thisArg ->
                callInstanceMember com r typ callInfo e memb |> Some

            | Some classExpr, None when memb.IsConstructor ->
                Fable.Operation(Fable.Call(classExpr, { callInfo with IsJsConstructor = true }), typ, r) |> Some

            | Some moduleOrClassExpr, None ->
                // Set the field as mutable just in case, so it's not displaced by beta reduction
                let fieldGet = Fable.FieldGet(getMemberDisplayName memb, true, Fable.Any)
                if isModuleValueForCalls e memb then
                    Fable.Get(moduleOrClassExpr, fieldGet, typ, r) |> Some
                else
                    Fable.Get(moduleOrClassExpr, fieldGet, Fable.Any, None)
                    |> makeCall r typ callInfo |> Some

            | None, _ -> None
        | _ -> None

    let inlineExpr (com: IFableCompiler) (ctx: Context) r (genArgs: Lazy<_>) callee args (memb: FSharpMemberOrFunctionOrValue) =
        let rec foldArgs acc = function
            | argIdent::restArgIdents, argExpr::restArgExprs ->
                foldArgs ((argIdent, argExpr)::acc) (restArgIdents, restArgExprs)
            | (argIdent: FSharpMemberOrFunctionOrValue)::restArgIdents, [] ->
                let t = makeType com ctx.GenericArgs argIdent.FullType
                foldArgs ((argIdent, Fable.Value(Fable.NewOption(None, t), None))::acc) (restArgIdents, [])
            | [], _ -> List.rev acc

        // Log error if the inline function is called recursively
        match ctx.InlinedFunction with
        | Some memb2 when memb.Equals(memb2) ->
            sprintf "Recursive functions cannot be inlined: (%s)" memb.FullName
            |> addErrorAndReturnNull com [] r
        | _ ->
            let args: Fable.Expr list =
                match callee with
                | Some c -> c::args
                | None -> args

            let inExpr = com.GetInlineExpr(memb)

            let ctx, bindings =
                ((ctx, []), foldArgs [] (inExpr.Args, args)) ||> List.fold (fun (ctx, bindings) (argId, arg) ->
                    // Change type and mark ident as compiler-generated so Fable also
                    // tries to inline it in DEBUG mode (some patterns depend on this)
                    let ident = { makeIdentFrom com ctx argId with
                                    Type = arg.Type
                                    Kind = Fable.CompilerGenerated }
                    let ctx = putIdentInScope ctx argId ident (Some arg)
                    ctx, (ident, arg)::bindings)

            let fromFile, fromRange =
                match ctx.InlinePath with
                | { ToFile = file; ToRange = r }::_ -> file, r
                | [] -> com.CurrentFile, r

            let ctx = { ctx with GenericArgs = genArgs.Value |> Map
                                 InlinedFunction = Some memb
                                 InlinePath = { ToFile = inExpr.FileName
                                                ToRange = makeRangeFrom inExpr.Body
                                                FromFile = fromFile
                                                FromRange = fromRange }::ctx.InlinePath }

            (com.Transform(ctx, inExpr.Body), bindings)
            ||> List.fold (fun body binding -> Fable.Let([binding], body))

    let (|Inlined|_|) (com: IFableCompiler) ctx r genArgs callee args (memb: FSharpMemberOrFunctionOrValue) =
        if not(isInline memb)
        then None
        else inlineExpr com ctx r genArgs callee args memb |> Some

    /// Removes optional arguments set to None in tail position and calls the injector if necessary
    let transformOptionalArguments (com: IFableCompiler) (ctx: Context) r
                (memb: FSharpMemberOrFunctionOrValue) (genArgs: Lazy<_>) (args: Fable.Expr list) =
        if memb.CurriedParameterGroups.Count <> 1
            || memb.CurriedParameterGroups.[0].Count <> (List.length args)
        then args
        else
            (memb.CurriedParameterGroups.[0], args, ("optional", []))
            |||> Seq.foldBack2 (fun par arg (condition, acc) ->
                match condition with
                | "optional" | "inject" when par.IsOptionalArg ->
                    match arg with
                    | Fable.Value(Fable.NewOption(None,_),_) ->
                        match tryFindAtt Atts.inject par.Attributes with
                        | Some _ -> "inject", (com.InjectArgument(ctx, r, genArgs.Value, par))::acc
                        // Don't remove optional arguments if they're not in tail position
                        | None -> condition, if condition = "optional" then acc else arg::acc
                    | _ -> "inject", arg::acc // Keep checking for injects
                | _ -> "none", arg::acc)
            |> snd

    let hasInterface interfaceFullname (ent: FSharpEntity) =
        let mutable found = false
        let interfaceFullname = Some interfaceFullname
        for t in ent.AllInterfaces do
            found <- found || t.HasTypeDefinition && t.TypeDefinition.TryFullName = interfaceFullname
        found

    let hasImplicitConstructor (ent: FSharpEntity) =
        let mutable found = false
        for m in ent.MembersFunctionsAndValues do
            found <- found || m.IsImplicitConstructor
        found

    let isImplicitConstructor (com: IFableCompiler) (ent: FSharpEntity) (cons: FSharpMemberOrFunctionOrValue) =
        let rec tryGetImplicitConstructor (entityFullName: string) = function
            | FSharpImplementationFileDeclaration.Entity (e, decls) ->
                let entityFullName2 = getEntityFullName e
                if entityFullName.StartsWith(entityFullName2) then
                    decls |> List.tryPick (tryGetImplicitConstructor entityFullName)
                else None
            | FSharpImplementationFileDeclaration.MemberOrFunctionOrValue(m,_,_) ->
                match m.IsImplicitConstructor, m.DeclaringEntity with
                | true, Some e when getEntityFullName e = entityFullName -> Some m
                | _ -> None
            | FSharpImplementationFileDeclaration.InitAction _ -> None

        match ent.SignatureLocation with
        // If the entity is in a signature file .IsImplicitConstructor won't work
        | Some loc when loc.FileName.EndsWith(".fsi") ->
            com.TryGetImplementationFile(loc.FileName)
            |> Option.bind (fun file ->
                let entityFullName = getEntityFullName ent
                file.Declarations |> List.tryPick (tryGetImplicitConstructor entityFullName))
            |> Option.map (fun cons2 -> cons2.IsEffectivelySameAs(cons))
            |> Option.defaultValue false
        | _ ->
            cons.IsImplicitConstructor

    let makeCallWithArgInfo com ctx r typ genArgs callee (memb: FSharpMemberOrFunctionOrValue) callInfo =
        match memb, memb.DeclaringEntity with
        | Emitted com r typ (Some callInfo) emitted, _ -> emitted
        | Imported com r typ (Some callInfo) imported -> imported
        | Replaced com ctx r typ genArgs callInfo replaced -> replaced
        | Inlined com ctx r genArgs callee callInfo.Args expr, _ -> expr

        | Try (tryGetIdentFromScope ctx r) funcExpr, Some entity ->
            if isModuleValueForCalls entity memb then funcExpr
            else makeCall r typ callInfo funcExpr

        // Check if this is an interface or abstract/overriden method
        | _, Some entity when entity.IsInterface
                || memb.IsOverrideOrExplicitInterfaceImplementation
                || memb.IsDispatchSlot ->
            callInstanceMember com r typ callInfo entity memb

        | _, Some entity when isModuleValueForCalls entity memb ->
            let typ = makeType com ctx.GenericArgs memb.FullType
            memberRefTyped com ctx r typ memb

        | _ ->
            memberRef com ctx r memb |> makeCall r typ callInfo

    let makeCallInfoFrom (com: IFableCompiler) ctx r genArgs callee args (memb: FSharpMemberOrFunctionOrValue): Fable.CallInfo =
        {
            ThisArg = callee
            Args = transformOptionalArguments com ctx r memb genArgs args
            SignatureArgTypes = getArgTypes com memb
            HasSpread = hasSeqSpread memb
            AutoUncurrying = false
            IsJsConstructor = false
        }

    let makeCallFrom (com: IFableCompiler) (ctx: Context) r typ (genArgs: Fable.Type seq) callee args (memb: FSharpMemberOrFunctionOrValue) =
        let genArgs = lazy(matchGenericParamsFrom memb genArgs |> Seq.toList)
        makeCallInfoFrom com ctx r genArgs callee args memb
        |> makeCallWithArgInfo com ctx r typ genArgs callee memb

    let makeValueFrom (com: IFableCompiler) (ctx: Context) r (v: FSharpMemberOrFunctionOrValue) =
        let typ = makeType com ctx.GenericArgs v.FullType
        match v, v.DeclaringEntity with
        | _ when typ = Fable.Unit ->
            if com.Options.verbosity = Verbosity.Verbose && not v.IsCompilerGenerated then // See #1516
                sprintf "Value %s is replaced with unit constant" v.DisplayName
                |> addWarning com ctx.InlinePath r
            Fable.Value(Fable.UnitConstant, r)
        | Emitted com r typ None emitted, _ -> emitted
        | Imported com r typ None imported -> imported
        | Try (tryGetIdentFromScope ctx r) expr, _ -> expr
        | _ -> memberRefTyped com ctx r typ v<|MERGE_RESOLUTION|>--- conflicted
+++ resolved
@@ -20,12 +20,8 @@
       BoundConstructorThis: Fable.Ident option
       BoundMemberThis: Fable.Ident option
       InlinePath: Log.InlinePath list
-<<<<<<< HEAD
-      CaptureBaseConsCall: (FSharpEntity * (Fable.Expr * Fable.Expr -> unit)) option
+      CaptureBaseConsCall: (FSharpEntity * (Fable.Expr -> unit)) option
       Witnesses: FSharpExpr list
-=======
-      CaptureBaseConsCall: (FSharpEntity * (Fable.Expr -> unit)) option
->>>>>>> 2a543913
     }
     static member Create(enclosingEntity) =
         { Scope = []

--- conflicted
+++ resolved
@@ -459,15 +459,6 @@
     let value = 0.7833263478179128134089M
     value.GetType().FullName |> equal "System.Decimal"
 
-<<<<<<< HEAD
-//   testCase "Reflection works with enums" <| fun () ->
-//       typeof<MyEnum>.IsEnum |> equal true
-//       typeof<int>.IsEnum |> equal false
-//       let t = typeof<MyEnum>
-//       t.IsEnum |> equal true
-//       t.GetEnumUnderlyingType() |> equal typeof<sbyte>
-//       System.Enum.GetUnderlyingType(t) |> equal typeof<sbyte>
-=======
   testCase "Reflection works with enums" <| fun () ->
       typeof<MyEnum>.IsEnum |> equal true
       typeof<int>.IsEnum |> equal false
@@ -485,7 +476,6 @@
     let x = x :?> MyClass<int, string>
     x.Value1 |> equal 123
     x.Value2 |> equal "abc"
->>>>>>> 5fd5c474
 ]
 
 // TODO!!! Add reflection tests for interfaces, erased unions,
